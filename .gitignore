--- conflicted
+++ resolved
@@ -1,10 +1,6 @@
 # indelPost specific
 indelpost/setup.py
 indelpost/*.c
-<<<<<<< HEAD
-#check_single.py
-=======
->>>>>>> 2b4856c6
 
 # Byte-compiled / optimized / DLL files
 __pycache__/
